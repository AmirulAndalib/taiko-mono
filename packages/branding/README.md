--- conflicted
+++ resolved
@@ -10,12 +10,8 @@
 
 ## Files
 
-<<<<<<< HEAD
-Look inside of this package for some common files you can use. Otherwise, please resort to the [Figma](<https://www.figma.com/file/qVALIk5srW9nvOJwl6NF6F/Taiko-Brand-Guidelines-(External)>).
-=======
 Look inside of this package for some common files you can use. Otherwise, please resort to the [Figma](<https://www.figma.com/file/qVALIk5srW9nvOJwl6NF6F/Taiko-Brand-Guidelines-(External)>).
 
 ## Colors
 
 Our primary hex color is `#E81899`. For the full color palette and further details, please resort to the [Figma](<https://www.figma.com/file/qVALIk5srW9nvOJwl6NF6F/Taiko-Brand-Guidelines-(External)>).
->>>>>>> d58ff034
