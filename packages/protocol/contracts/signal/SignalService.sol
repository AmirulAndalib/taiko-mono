// SPDX-License-Identifier: MIT
//  _____     _ _         _         _
// |_   _|_ _(_) |_____  | |   __ _| |__ ___
//   | |/ _` | | / / _ \ | |__/ _` | '_ (_-<
//   |_|\__,_|_|_\_\___/ |____\__,_|_.__/__/

pragma solidity ^0.8.20;

import { SafeCastUpgradeable } from
    "lib/openzeppelin-contracts-upgradeable/contracts/utils/math/SafeCastUpgradeable.sol";

import { AddressResolver } from "../common/AddressResolver.sol";
import { AuthorizableContract } from "../common/AuthorizableContract.sol";
import { ICrossChainSync } from "../common/ICrossChainSync.sol";
import { Proxied } from "../common/Proxied.sol";
import { LibSecureMerkleTrie } from "../thirdparty/LibSecureMerkleTrie.sol";

import { ISignalService } from "./ISignalService.sol";

/// @title SignalService
/// @dev Labeled in AddressResolver as "signal_service"
/// @notice See the documentation in {ISignalService} for more details.
///
/// @dev Authorization Guide for Multi-Hop Bridging:
/// For facilitating multi-hop bridging, authorize all deployed TaikoL1 and
/// TaikoL2 contracts involved in the bridging path.
/// Use the respective chain IDs as labels for authorization.
/// Note: SignalService should not authorize Bridges or other Bridgable
/// applications.
contract SignalService is AuthorizableContract, ISignalService {
<<<<<<< HEAD
    // storageProof represents ABI-encoded tuple of (key, value, and proof)
    // returned from the eth_getProof() API.
=======
    using SafeCastUpgradeable for uint256;

>>>>>>> 1565b992
    struct Hop {
        address signalRootRelay;
        bytes32 signalRoot;
        bytes storageProof;
    }

    struct Proof {
        address crossChainSync;
        uint64 height;
        bytes storageProof;
        Hop[] hops;
    }

    error SS_INVALID_APP();
    error SS_INVALID_SIGNAL();

    /// @dev Initializer to be called after being deployed behind a proxy.
    function init() external initializer {
        AuthorizableContract._init();
    }

    /// @inheritdoc ISignalService
    function sendSignal(bytes32 signal) public returns (bytes32 slot) {
        if (signal == 0) revert SS_INVALID_SIGNAL();
        slot = getSignalSlot(uint64(block.chainid), msg.sender, signal);
        assembly {
            sstore(slot, 1)
        }
    }

    /// @inheritdoc ISignalService
    function isSignalSent(
        address app,
        bytes32 signal
    )
        public
        view
        returns (bool)
    {
        if (signal == 0) revert SS_INVALID_SIGNAL();
        if (app == address(0)) revert SS_INVALID_APP();
        bytes32 slot = getSignalSlot(uint64(block.chainid), app, signal);
        uint256 value;
        assembly {
            value := sload(slot)
        }
        return value == 1;
    }

    /// @inheritdoc ISignalService
    function proveSignalReceived(
        uint64 srcChainId,
        address app,
        bytes32 signal,
        bytes calldata proof
    )
        public
        view
        returns (bool)
    {
        if (skipProofCheck()) return true;

        if (
            app == address(0) || signal == 0 || srcChainId == 0
                || srcChainId == block.chainid
        ) {
            return false;
        }

        Proof memory p = abi.decode(proof, (Proof));
        if (p.crossChainSync == address(0) || p.storageProof.length == 0) {
            return false;
        }

        for (uint256 i; i < p.hops.length; ++i) {
            if (p.hops[i].signalRoot == 0) return false;
            if (p.hops[i].storageProof.length == 0) return false;
        }

        // Check a chain of inclusion proofs. If this chain is chainA, and the
        // message is sent on chainC, and we have chainB in the middle, we
        // verify that chainB's signalRoot has been sent as a signal by chainB's
        // "taiko" contract, then using chainB's signalRoot, we further check
        // the signal is sent by chainC's "bridge" contract.

        if (!isAuthorizedAs(p.crossChainSync, bytes32(block.chainid))) {
            return false;
        }

        bytes32 signalRoot = ICrossChainSync(p.crossChainSync).getSyncedSnippet(
            p.height
        ).signalRoot;

        if (signalRoot == 0) return false;

        for (uint256 i; i < p.hops.length; ++i) {
            Hop memory hop = p.hops[i];

            bytes32 label = authorizedAddresses[hop.signalRootRelay];
            if (label == 0) return false;
            uint64 chainId = uint256(label).toUint64();

            bytes32 slot = getSignalSlot(
                chainId, // use label as chainId
                hop.signalRootRelay,
                hop.signalRoot // as a signal
            );
            bool verified = LibSecureMerkleTrie.verifyInclusionProof(
                bytes.concat(slot), hex"01", hop.storageProof, signalRoot
            );
            if (!verified) return false;

            signalRoot = hop.signalRoot;
        }

        return LibSecureMerkleTrie.verifyInclusionProof(
            bytes.concat(getSignalSlot(srcChainId, app, signal)),
            hex"01",
            p.storageProof,
            signalRoot
        );
    }

    /// @notice Get the storage slot of the signal.
    /// @param chainId The address's chainId.
    /// @param app The address that initiated the signal.
    /// @param signal The signal to get the storage slot of.
    /// @return The unique storage slot of the signal which is
    /// created by encoding the sender address with the signal (message).
    function getSignalSlot(
        uint64 chainId,
        address app,
        bytes32 signal
    )
        public
        pure
        returns (bytes32)
    {
        return keccak256(abi.encodePacked("SIGNAL", chainId, app, signal));
    }

    /// @notice Tells if we need to check real proof or it is a test.
    /// @return Returns true to skip checking inclusion proofs.
    function skipProofCheck() public pure virtual returns (bool) { }
}

/// @title ProxiedSignalService
/// @notice Proxied version of the parent contract.
contract ProxiedSignalService is Proxied, SignalService { }<|MERGE_RESOLUTION|>--- conflicted
+++ resolved
@@ -28,13 +28,10 @@
 /// Note: SignalService should not authorize Bridges or other Bridgable
 /// applications.
 contract SignalService is AuthorizableContract, ISignalService {
-<<<<<<< HEAD
+    using SafeCastUpgradeable for uint256;
+
     // storageProof represents ABI-encoded tuple of (key, value, and proof)
     // returned from the eth_getProof() API.
-=======
-    using SafeCastUpgradeable for uint256;
-
->>>>>>> 1565b992
     struct Hop {
         address signalRootRelay;
         bytes32 signalRoot;
